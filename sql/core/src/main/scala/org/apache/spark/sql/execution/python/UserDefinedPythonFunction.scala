/*
 * Licensed to the Apache Software Foundation (ASF) under one or more
 * contributor license agreements.  See the NOTICE file distributed with
 * this work for additional information regarding copyright ownership.
 * The ASF licenses this file to You under the Apache License, Version 2.0
 * (the "License"); you may not use this file except in compliance with
 * the License.  You may obtain a copy of the License at
 *
 *    http://www.apache.org/licenses/LICENSE-2.0
 *
 * Unless required by applicable law or agreed to in writing, software
 * distributed under the License is distributed on an "AS IS" BASIS,
 * WITHOUT WARRANTIES OR CONDITIONS OF ANY KIND, either express or implied.
 * See the License for the specific language governing permissions and
 * limitations under the License.
 */

package org.apache.spark.sql.execution.python

import org.apache.spark.api.python.PythonFunction
import org.apache.spark.sql.Column
import org.apache.spark.sql.catalyst.expressions.{Expression, PythonUDF}
import org.apache.spark.sql.types.DataType

/**
 * A user-defined Python function. This is used by the Python API.
 */
case class UserDefinedPythonFunction(
    name: String,
    func: PythonFunction,
    dataType: DataType,
    pythonEvalType: Int,
    udfDeterministic: Boolean,
    nullable: Boolean = true) {

<<<<<<< HEAD
  def builder(e: Seq[Expression]): PythonUDF = {
    PythonUDF(name, func, dataType, e, pythonEvalType, udfDeterministic, nullable)
=======
  def builder(e: Seq[Expression]): Expression = {
    PythonUDF(name, func, dataType, e, pythonEvalType, udfDeterministic)
>>>>>>> d03ec65f
  }

  /** Returns a [[Column]] that will evaluate to calling this UDF with the given input. */
  def apply(exprs: Column*): Column = {
    val udf = builder(exprs.map(_.expr))
    Column(udf)
  }
}<|MERGE_RESOLUTION|>--- conflicted
+++ resolved
@@ -31,15 +31,10 @@
     dataType: DataType,
     pythonEvalType: Int,
     udfDeterministic: Boolean,
-    nullable: Boolean = true) {
+    udfNullable: Boolean = true) {
 
-<<<<<<< HEAD
   def builder(e: Seq[Expression]): PythonUDF = {
-    PythonUDF(name, func, dataType, e, pythonEvalType, udfDeterministic, nullable)
-=======
-  def builder(e: Seq[Expression]): Expression = {
-    PythonUDF(name, func, dataType, e, pythonEvalType, udfDeterministic)
->>>>>>> d03ec65f
+    PythonUDF(name, func, dataType, e, pythonEvalType, udfDeterministic, udfNullable)
   }
 
   /** Returns a [[Column]] that will evaluate to calling this UDF with the given input. */
